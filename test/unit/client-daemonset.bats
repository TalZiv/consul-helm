--- conflicted
+++ resolved
@@ -158,13 +158,8 @@
 @test "client/DaemonSet: resources can be overridden" {
   cd `chart_dir`
   local actual=$(helm template \
-<<<<<<< HEAD
-      -s templates/client-daemonset.yaml  \
-      --set 'client.resources=foo' \
-=======
       -x templates/client-daemonset.yaml  \
       --set 'client.resources.foo=bar' \
->>>>>>> 685c6d54
       . | tee /dev/stderr |
       yq -r '.spec.template.spec.containers[0].resources.foo' | tee /dev/stderr)
   [ "${actual}" = "bar" ]
